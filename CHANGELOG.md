# Change Log

## Unreleased

<<<<<<< HEAD
- Add Support for album cover art files and moved the existing options for
  album art embedding inline to the alternatives config. [#176][]
  ([@maxaudron](https://github.com/maxaudron))

[#176]: https://github.com/geigerzaehler/beets-alternatives/pull/176
=======
- Require beets >= 2.1
>>>>>>> eb32df82

## v0.13.4 - 2025-09-13

- Promote `typing-extensions` to runtime dependency
- Improved disk write performance when encoding items
- You can now hook into collection updates and run your own logic using the
  `alternatives.item_updated` event.

## v0.13.3 - 2025-05-12

- Add support for beets v2.3.x

## v0.13.2 - 2025-02-28

- Make builds more reliable for packagers

## v0.13.1 - 2024-11-17

- Resize embedded art in alternative files with `albumart_maxwidth` option.

## v0.13.0 - 2024-08-17

- Consistently use Unicode paths to alternative items. This may result and
  collection updates and orphaned files in alternatives. It may also improve
  usability on non-standard file systems (see [#74]).
- Require Python >= 3.10

[#74]: https://github.com/geigerzaehler/beets-alternatives/issues/74

## v0.12.0 - 2024-06-25

- Fix an issue where items in a symlink collection with relative links were
  always unnecessarily updated.
- Support [Beets v2](https://beets.readthedocs.io/en/latest/changelog.html#may-30-2024)

## v0.11.1 - 2024-04-24

- Add `--all` flag to update command which will update all configured
  collections.

## v0.11.0 - 2023-06-06

- Use the convert’s plugin [`thread` configuration][convert-config] when
  transcoding files. ([@johnyerhot](https://github.com/johnyerhot))
- Drop support for Python 2. Require Python >= 3.8
- Require beets >= 1.6.0

[convert-config]: https://beets.readthedocs.io/en/latest/plugins/convert.html#configuration

## v0.10.2 - 2020-07-15

- Add `beet alt list-tracks` command
- SymlinkView: Fix stale symlinks not being removed when files are moved in the
  main library [#47][]

[#47]: https://github.com/geigerzaehler/beets-alternatives/issues/47

## v0.10.1 - 2019-09-18

- Running `beet completion` does not crash anymore [#38][]

[#38]: https://github.com/geigerzaehler/beets-alternatives/issues/38

## v0.10.0 - 2019-08-25

- Symlink views now support relative symlinks (@daviddavo)
- Running just `beet alt` does not throw an error anymore (@daviddavo)

## v0.9.0 - 2018-11-24

- The package is now on PyPI
- Require at least beets v1.4.7
- Update album art in alternatives when it changes
- Python 3 support (Python 2.7 continuous to be supported)
- Support the format aliases defined by the convert plugin ('wma' and 'vorbis'
  with current beets)
- Bugfix: Explicitly write tags after encoding instead of relying on the
  encoder to do so
- Bugfix: If the `formats` config option is modified, don't move files if the
  extension would change, but re-encode

## v0.8.2 - 2015-05-31

- Fix a bug that made the plugin crash when reading unicode strings
  from the configuration

## v0.8.1 - 2015-05-30

- Require beets v1.3.13 and drop support for all older versions.
- Embed cover art when converting items

## v0.8.0 - 2015-04-14

First proper release<|MERGE_RESOLUTION|>--- conflicted
+++ resolved
@@ -2,15 +2,12 @@
 
 ## Unreleased
 
-<<<<<<< HEAD
 - Add Support for album cover art files and moved the existing options for
   album art embedding inline to the alternatives config. [#176][]
   ([@maxaudron](https://github.com/maxaudron))
 
 [#176]: https://github.com/geigerzaehler/beets-alternatives/pull/176
-=======
 - Require beets >= 2.1
->>>>>>> eb32df82
 
 ## v0.13.4 - 2025-09-13
 
